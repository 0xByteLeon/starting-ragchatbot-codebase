<<<<<<< HEAD
import pytest
import tempfile
import shutil
from unittest.mock import Mock, MagicMock, patch
=======
>>>>>>> 741dbee2
import os
import shutil
import sys
<<<<<<< HEAD
from pathlib import Path
=======
import tempfile
from unittest.mock import Mock

import pytest
>>>>>>> 741dbee2

# Add the backend directory to Python path so we can import modules
sys.path.insert(0, os.path.join(os.path.dirname(__file__), ".."))

from config import Config
from models import Course, CourseChunk, Lesson
from search_tools import CourseSearchTool
from vector_store import SearchResults, VectorStore

# FastAPI testing imports
from fastapi.testclient import TestClient
from fastapi import FastAPI


@pytest.fixture
def temp_chroma_path():
    """Create temporary directory for ChromaDB during tests"""
    temp_dir = tempfile.mkdtemp()
    yield temp_dir
    shutil.rmtree(temp_dir)


@pytest.fixture
def test_config(temp_chroma_path):
    """Create test configuration"""
    config = Config()
    config.CHROMA_PATH = temp_chroma_path
    config.ANTHROPIC_API_KEY = "test-key"
    config.MAX_RESULTS = 3
    return config


@pytest.fixture
def mock_vector_store():
    """Create a mock VectorStore for testing"""
    mock_store = Mock(spec=VectorStore)

    # Mock successful search results
    mock_store.search.return_value = SearchResults(
        documents=["Sample course content about Python programming"],
        metadata=[{"course_title": "Python Basics", "lesson_number": 1}],
        distances=[0.1],
        error=None,
    )

    # Mock get_lesson_link method
    mock_store.get_lesson_link.return_value = "https://example.com/lesson/1"

    return mock_store


@pytest.fixture
def mock_vector_store_empty():
    """Create a mock VectorStore that returns empty results"""
    mock_store = Mock(spec=VectorStore)

    # Mock empty search results
    mock_store.search.return_value = SearchResults(
        documents=[], metadata=[], distances=[], error=None
    )

    return mock_store


@pytest.fixture
def mock_vector_store_error():
    """Create a mock VectorStore that returns error"""
    mock_store = Mock(spec=VectorStore)

    # Mock error search results
    mock_store.search.return_value = SearchResults(
        documents=[], metadata=[], distances=[], error="ChromaDB connection failed"
    )

    return mock_store


@pytest.fixture
def sample_course():
    """Create a sample course for testing"""
    return Course(
        title="Python Basics",
        instructor="John Doe",
        course_link="https://example.com/python-basics",
        lessons=[
            Lesson(
                lesson_number=1,
                title="Introduction to Python",
                lesson_link="https://example.com/lesson/1",
            ),
            Lesson(
                lesson_number=2,
                title="Variables and Data Types",
                lesson_link="https://example.com/lesson/2",
            ),
        ],
    )


@pytest.fixture
def sample_course_chunks():
    """Create sample course chunks for testing"""
    return [
        CourseChunk(
            content="Python is a high-level programming language",
            course_title="Python Basics",
            lesson_number=1,
            chunk_index=0,
        ),
        CourseChunk(
            content="Variables in Python can store different types of data",
            course_title="Python Basics",
            lesson_number=2,
            chunk_index=1,
        ),
    ]


@pytest.fixture
def mock_anthropic_client():
    """Create a mock Anthropic client for testing"""
    mock_client = Mock()

    # Mock successful response without tool use
    mock_response = Mock()
    mock_response.content = [Mock()]
    mock_response.content[0].text = "This is a test response"
    mock_response.stop_reason = "end_turn"

    mock_client.messages.create.return_value = mock_response

    return mock_client


@pytest.fixture
def mock_anthropic_client_with_tool_use():
    """Create a mock Anthropic client that triggers tool use"""
    mock_client = Mock()

    # Mock initial response with tool use
    mock_initial_response = Mock()
    mock_initial_response.stop_reason = "tool_use"

    # Mock tool use content
    mock_tool_use = Mock()
    mock_tool_use.type = "tool_use"
    mock_tool_use.name = "search_course_content"
    mock_tool_use.id = "tool_123"
    mock_tool_use.input = {"query": "test query"}

    mock_initial_response.content = [mock_tool_use]

    # Mock final response after tool use
    mock_final_response = Mock()
    mock_final_response.content = [Mock()]
    mock_final_response.content[0].text = "Response after tool use"
    mock_final_response.stop_reason = "end_turn"

    # Setup client to return different responses for different calls
    mock_client.messages.create.side_effect = [
        mock_initial_response,
        mock_final_response,
    ]

    return mock_client


@pytest.fixture
def course_search_tool(mock_vector_store):
    """Create CourseSearchTool with mock vector store"""
    return CourseSearchTool(mock_vector_store)


@pytest.fixture
def course_search_tool_empty(mock_vector_store_empty):
    """Create CourseSearchTool with mock vector store that returns empty results"""
    return CourseSearchTool(mock_vector_store_empty)


@pytest.fixture
def course_search_tool_error(mock_vector_store_error):
    """Create CourseSearchTool with mock vector store that returns errors"""
    return CourseSearchTool(mock_vector_store_error)


@pytest.fixture
def mock_anthropic_client_multi_round():
    """Create a mock Anthropic client that simulates 2-round tool execution"""
    mock_client = Mock()

    # Mock first response with tool use
    mock_first_response = Mock()
    mock_first_response.stop_reason = "tool_use"

    mock_first_tool = Mock()
    mock_first_tool.type = "tool_use"
    mock_first_tool.name = "get_course_outline"
    mock_first_tool.id = "tool_1"
    mock_first_tool.input = {"course_title": "Python Basics"}
    mock_first_response.content = [mock_first_tool]

    # Mock second response with another tool use
    mock_second_response = Mock()
    mock_second_response.stop_reason = "tool_use"

    mock_second_tool = Mock()
    mock_second_tool.type = "tool_use"
    mock_second_tool.name = "search_course_content"
    mock_second_tool.id = "tool_2"
    mock_second_tool.input = {"query": "variables and data types"}
    mock_second_response.content = [mock_second_tool]

    # Mock final response without tool use
    mock_final_response = Mock()
    mock_final_response.content = [Mock()]
    mock_final_response.content[0].text = (
        "Based on the course outline and search, here is the answer"
    )
    mock_final_response.stop_reason = "end_turn"

    # Setup client to return different responses for different calls
    mock_client.messages.create.side_effect = [
        mock_first_response,
        mock_second_response,
        mock_final_response,
    ]

    return mock_client


@pytest.fixture
def mock_anthropic_client_single_round_stop():
    """Create a mock Anthropic client that stops after one round (no second tool call)"""
    mock_client = Mock()

    # Mock first response with tool use
    mock_first_response = Mock()
    mock_first_response.stop_reason = "tool_use"

    mock_first_tool = Mock()
    mock_first_tool.type = "tool_use"
    mock_first_tool.name = "search_course_content"
    mock_first_tool.id = "tool_1"
    mock_first_tool.input = {"query": "Python basics"}
    mock_first_response.content = [mock_first_tool]

    # Mock second response without tool use (stops after first round)
    mock_second_response = Mock()
    mock_second_response.content = [Mock()]
    mock_second_response.content[0].text = (
        "Here is the complete answer from the first search"
    )
    mock_second_response.stop_reason = "end_turn"

    mock_client.messages.create.side_effect = [
        mock_first_response,
        mock_second_response,
    ]

    return mock_client


@pytest.fixture
def mock_tool_manager_with_sources():
    """Create a mock tool manager that tracks sources across rounds"""
    mock_manager = Mock()

    # Track sources from multiple rounds

    def mock_execute_tool(tool_name, **kwargs):
        if tool_name == "get_course_outline":
            return "Course: Python Basics\nLessons: 1. Introduction, 2. Variables"
        elif tool_name == "search_course_content":
            return "Found content about Python variables and data types"
        return "Mock tool result"

    def mock_get_last_sources():
        if mock_manager.execute_tool.call_count == 1:
            return [
                {"text": "Python Basics Course", "link": "https://example.com/course"}
            ]
        elif mock_manager.execute_tool.call_count == 2:
            return [
                {
                    "text": "Python Basics - Lesson 2",
                    "link": "https://example.com/lesson/2",
                }
            ]
        return []

    def mock_reset_sources():
        pass  # No-op for mock

    mock_manager.execute_tool.side_effect = mock_execute_tool
    mock_manager.get_last_sources.side_effect = mock_get_last_sources
    mock_manager.reset_sources.side_effect = mock_reset_sources
    mock_manager.get_tool_definitions.return_value = [
        {"name": "search_course_content", "description": "Search course content"},
        {"name": "get_course_outline", "description": "Get course outline"},
    ]

    return mock_manager


# API Testing Fixtures

@pytest.fixture
def test_frontend_dir():
    """Create a temporary frontend directory with test files"""
    temp_dir = tempfile.mkdtemp()

    # Create test HTML file
    html_content = '''<!DOCTYPE html>
<html>
<head><title>Test App</title></head>
<body><h1>Test RAG System</h1></body>
</html>'''

    with open(os.path.join(temp_dir, 'index.html'), 'w') as f:
        f.write(html_content)

    # Create test CSS file
    css_content = 'body { font-family: Arial, sans-serif; }'
    with open(os.path.join(temp_dir, 'styles.css'), 'w') as f:
        f.write(css_content)

    yield temp_dir
    shutil.rmtree(temp_dir)


@pytest.fixture
def mock_rag_system():
    """Create a mock RAG system for API testing"""
    mock_system = Mock(spec=RAGSystem)

    # Mock successful query response
    mock_system.query.return_value = (
        "This is a test response about Python programming",
        [{"text": "Python Basics - Lesson 1", "link": "https://example.com/lesson/1"}]
    )

    # Mock course analytics
    mock_system.get_course_analytics.return_value = {
        "total_courses": 2,
        "course_titles": ["Python Basics", "JavaScript Fundamentals"]
    }

    # Mock session manager
    mock_session_manager = Mock()
    mock_session_manager.create_session.return_value = "test-session-123"
    mock_session_manager.clear_session.return_value = None
    mock_system.session_manager = mock_session_manager

    return mock_system


@pytest.fixture
def test_app(mock_rag_system, test_frontend_dir):
    """Create a test FastAPI app with mocked dependencies"""
    from fastapi import FastAPI
    from fastapi.staticfiles import StaticFiles
    from fastapi.middleware.cors import CORSMiddleware
    from fastapi.middleware.trustedhost import TrustedHostMiddleware
    from pydantic import BaseModel
    from typing import List, Optional

    # Create test app
    app = FastAPI(title="Test RAG System")

    # Add middleware
    app.add_middleware(TrustedHostMiddleware, allowed_hosts=["*"])
    app.add_middleware(
        CORSMiddleware,
        allow_origins=["*"],
        allow_credentials=True,
        allow_methods=["*"],
        allow_headers=["*"],
    )

    # Define models inline to avoid import issues
    class QueryRequest(BaseModel):
        query: str
        session_id: Optional[str] = None

    class SourceItem(BaseModel):
        text: str
        link: Optional[str] = None

    class QueryResponse(BaseModel):
        answer: str
        sources: List[SourceItem]
        session_id: str

    class CourseStats(BaseModel):
        total_courses: int
        course_titles: List[str]

    # API endpoints with mock system
    @app.post("/api/query", response_model=QueryResponse)
    async def query_documents(request: QueryRequest):
        from fastapi import HTTPException
        try:
            # Use provided session_id or create new one
            if request.session_id:
                session_id = request.session_id
            else:
                session_id = mock_rag_system.session_manager.create_session()

            answer, sources = mock_rag_system.query(request.query, session_id)
            return QueryResponse(answer=answer, sources=sources, session_id=session_id)
        except Exception as e:
            raise HTTPException(status_code=500, detail=str(e))

    @app.get("/api/courses", response_model=CourseStats)
    async def get_course_stats():
        from fastapi import HTTPException
        try:
            analytics = mock_rag_system.get_course_analytics()
            return CourseStats(
                total_courses=analytics["total_courses"],
                course_titles=analytics["course_titles"]
            )
        except Exception as e:
            raise HTTPException(status_code=500, detail=str(e))

    @app.delete("/api/sessions/{session_id}")
    async def clear_session(session_id: str):
        from fastapi import HTTPException
        try:
            mock_rag_system.session_manager.clear_session(session_id)
            return {"message": f"Session {session_id} cleared successfully"}
        except Exception as e:
            raise HTTPException(status_code=500, detail=str(e))

    # Mount static files
    app.mount("/", StaticFiles(directory=test_frontend_dir, html=True), name="static")

    return app


@pytest.fixture
def test_client(test_app):
    """Create a test client for the FastAPI app"""
    return TestClient(test_app)


@pytest.fixture
def sample_query_request():
    """Sample query request data for testing"""
    return {
        "query": "What is Python programming?",
        "session_id": "test-session-123"
    }


@pytest.fixture
def sample_query_request_no_session():
    """Sample query request without session ID"""
    return {
        "query": "What are variables in Python?"
    }<|MERGE_RESOLUTION|>--- conflicted
+++ resolved
@@ -1,21 +1,11 @@
-<<<<<<< HEAD
-import pytest
-import tempfile
-import shutil
-from unittest.mock import Mock, MagicMock, patch
-=======
->>>>>>> 741dbee2
 import os
 import shutil
 import sys
-<<<<<<< HEAD
+import tempfile
 from pathlib import Path
-=======
-import tempfile
-from unittest.mock import Mock
+from unittest.mock import Mock, MagicMock, patch
 
 import pytest
->>>>>>> 741dbee2
 
 # Add the backend directory to Python path so we can import modules
 sys.path.insert(0, os.path.join(os.path.dirname(__file__), ".."))
@@ -24,6 +14,7 @@
 from models import Course, CourseChunk, Lesson
 from search_tools import CourseSearchTool
 from vector_store import SearchResults, VectorStore
+from rag_system import RAGSystem
 
 # FastAPI testing imports
 from fastapi.testclient import TestClient
