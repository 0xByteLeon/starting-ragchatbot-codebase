[project]
name = "starting-codebase"
version = "0.1.0"
description = "Add your description here"
readme = "README.md"
requires-python = ">=3.13"
dependencies = [
    "chromadb==1.0.15",
    "anthropic==0.58.2",
    "sentence-transformers==5.0.0",
    "fastapi==0.116.1",
    "uvicorn==0.35.0",
    "python-multipart==0.0.20",
    "python-dotenv==1.1.1",
    "pytest>=8.4.2",
<<<<<<< HEAD
    "httpx>=0.24.0",
]

[tool.pytest.ini_options]
testpaths = ["backend/tests"]
python_files = ["test_*.py"]
python_classes = ["Test*"]
python_functions = ["test_*"]
addopts = [
    "-v",
    "--strict-markers",
    "--disable-warnings",
    "--tb=short"
]
markers = [
    "unit: Unit tests for individual components",
    "integration: Integration tests for component interactions",
    "api: API endpoint tests",
    "slow: Tests that take longer to run"
]
=======
    "black>=25.1.0",
    "ruff>=0.13.0",
]

[tool.black]
line-length = 88
target-version = ['py313']
include = '\.pyi?$'
extend-exclude = '''
/(
  # directories
  \.eggs
  | \.git
  | \.hg
  | \.mypy_cache
  | \.tox
  | \.venv
  | build
  | dist
  | chroma_db
)/
'''

[tool.ruff]
line-length = 88
target-version = "py313"

[tool.ruff.lint]
select = [
    "E",  # pycodestyle errors
    "W",  # pycodestyle warnings
    "F",  # pyflakes
    "I",  # isort
    "B",  # flake8-bugbear
    "C4", # flake8-comprehensions
    "UP", # pyupgrade
]
ignore = [
    "E501", # line too long, handled by black
    "B008", # do not perform function calls in argument defaults
    "W191", # indentation contains tabs
]

[tool.ruff.format]
quote-style = "double"
indent-style = "space"
skip-magic-trailing-comma = false
line-ending = "auto"
>>>>>>> 741dbee2
<|MERGE_RESOLUTION|>--- conflicted
+++ resolved
@@ -13,8 +13,9 @@
     "python-multipart==0.0.20",
     "python-dotenv==1.1.1",
     "pytest>=8.4.2",
-<<<<<<< HEAD
     "httpx>=0.24.0",
+    "black>=25.1.0",
+    "ruff>=0.13.0",
 ]
 
 [tool.pytest.ini_options]
@@ -33,10 +34,6 @@
     "integration: Integration tests for component interactions",
     "api: API endpoint tests",
     "slow: Tests that take longer to run"
-]
-=======
-    "black>=25.1.0",
-    "ruff>=0.13.0",
 ]
 
 [tool.black]
@@ -82,5 +79,4 @@
 quote-style = "double"
 indent-style = "space"
 skip-magic-trailing-comma = false
-line-ending = "auto"
->>>>>>> 741dbee2
+line-ending = "auto"